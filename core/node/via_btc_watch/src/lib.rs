mod message_processors;
mod metrics;

use std::time::Duration;

use tokio::sync::watch;
// re-export via_btc_client types
pub use via_btc_client::types::BitcoinNetwork;
use via_btc_client::{
    indexer::BitcoinInscriptionIndexer,
    types::{BitcoinAddress, BitcoinTxid, NodeAuth},
};
use zksync_config::ActorRole;
use zksync_dal::{Connection, ConnectionPool, Core, CoreDal};
use zksync_types::PriorityOpId;

use self::{
    message_processors::{
        L1ToL2MessageProcessor, MessageProcessor, MessageProcessorError, VotableMessageProcessor,
    },
    metrics::{ErrorType, METRICS},
};

#[derive(Debug)]
struct BtcWatchState {
    last_processed_bitcoin_block: u32,
    next_expected_priority_id: PriorityOpId,
    bridge_address: BitcoinAddress,
}

#[derive(Debug)]
pub struct BtcWatch {
    indexer: BitcoinInscriptionIndexer,
    poll_interval: Duration,
    confirmations_for_btc_msg: u64,
    last_processed_bitcoin_block: u32,
    pool: ConnectionPool<Core>,
    message_processors: Vec<Box<dyn MessageProcessor>>,
    btc_blocks_lag: u32,
}

impl BtcWatch {
    #[allow(clippy::too_many_arguments)]
    pub async fn new(
        rpc_url: &str,
        network: BitcoinNetwork,
        node_auth: NodeAuth,
        confirmations_for_btc_msg: Option<u64>,
        bootstrap_txids: Vec<BitcoinTxid>,
        pool: ConnectionPool<Core>,
        poll_interval: Duration,
        btc_blocks_lag: u32,
        actor_role: &ActorRole,
        zk_agreement_threshold: f64,
    ) -> anyhow::Result<Self> {
        let indexer =
            BitcoinInscriptionIndexer::new(rpc_url, network, node_auth, bootstrap_txids).await?;
        let mut storage = pool.connection_tagged("via_btc_watch").await?;
        let state = Self::initialize_state(&indexer, &mut storage, btc_blocks_lag).await?;
        tracing::info!("initialized state: {state:?}");
        drop(storage);

        assert_eq!(actor_role, &ActorRole::Sequencer);

        // Only build message processors that match the actor role:
        let message_processors: Vec<Box<dyn MessageProcessor>> = vec![
            Box::new(L1ToL2MessageProcessor::new(
                state.bridge_address.clone(),
                state.next_expected_priority_id,
            )),
            Box::new(VotableMessageProcessor::new(zk_agreement_threshold)),
        ];

        let confirmations_for_btc_msg = confirmations_for_btc_msg.unwrap_or(0);

        // We should not set confirmations_for_btc_msg to 0 for mainnet,
        // because we need to wait for some confirmations to be sure that the transaction is included in a block.
        if network == BitcoinNetwork::Bitcoin && confirmations_for_btc_msg == 0 {
            return Err(anyhow::anyhow!(
                "confirmations_for_btc_msg cannot be 0 for mainnet"
            ));
        }

        Ok(Self {
            indexer,
            poll_interval,
            confirmations_for_btc_msg,
            last_processed_bitcoin_block: state.last_processed_bitcoin_block,
            pool,
            message_processors,
            btc_blocks_lag,
        })
    }

    async fn initialize_state(
        indexer: &BitcoinInscriptionIndexer,
        storage: &mut Connection<'_, Core>,
        btc_blocks_lag: u32,
    ) -> anyhow::Result<BtcWatchState> {
        let last_processed_bitcoin_block = match storage
            .via_transactions_dal()
            .get_last_processed_l1_block()
            .await?
        {
            Some(block) => block.0.saturating_sub(1),
<<<<<<< HEAD
            None => {
                let current_block = indexer
                    .fetch_block_height()
                    .await
                    .context("cannot get current Bitcoin block")?
                    as u32;

                current_block.saturating_sub(btc_blocks_lag)
            }
=======
            None => indexer
                .fetch_block_height()
                .await?
                .saturating_sub(btc_blocks_lag as u128) as u32, // TODO: remove cast
>>>>>>> 44fb3ddf
        };

        let (bridge_address, ..) = indexer.get_state();

        let next_expected_priority_id = storage
            .via_transactions_dal()
            .last_priority_id()
            .await?
            .map(|id| id + 1)
            .unwrap_or(PriorityOpId(0));

        Ok(BtcWatchState {
            last_processed_bitcoin_block,
            bridge_address,
            next_expected_priority_id,
        })
    }

    pub async fn run(mut self, mut stop_receiver: watch::Receiver<bool>) -> anyhow::Result<()> {
        let mut timer = tokio::time::interval(self.poll_interval);
        let pool = self.pool.clone();

        while !*stop_receiver.borrow_and_update() {
            tokio::select! {
                _ = timer.tick() => { /* continue iterations */ }
                _ = stop_receiver.changed() => break,
            }
            METRICS.btc_poll.inc();

            let mut storage = pool.connection_tagged("via_btc_watch").await?;
            match self.loop_iteration(&mut storage).await {
                Ok(()) => { /* everything went fine */ }
                Err(MessageProcessorError::Internal(err)) => {
                    METRICS.errors[&ErrorType::InternalError].inc();
                    tracing::error!("Internal error processing new blocks: {err:?}");
                    return Err(err);
                }
                Err(err) => {
                    tracing::error!("Failed to process new blocks: {err}");
                    self.last_processed_bitcoin_block =
                        Self::initialize_state(&self.indexer, &mut storage, self.btc_blocks_lag)
                            .await?
                            .last_processed_bitcoin_block;
                }
            }
        }

        tracing::info!("Stop signal received, via_btc_watch is shutting down");
        Ok(())
    }

    async fn loop_iteration(
        &mut self,
        storage: &mut Connection<'_, Core>,
    ) -> Result<(), MessageProcessorError> {
        let to_block = self
            .indexer
            .fetch_block_height()
            .await
            .map_err(|e| MessageProcessorError::Internal(anyhow::anyhow!(e.to_string())))?
            .saturating_sub(self.confirmations_for_btc_msg) as u32;
        if to_block <= self.last_processed_bitcoin_block {
            return Ok(());
        }

        let messages = self
            .indexer
            .process_blocks(self.last_processed_bitcoin_block + 1, to_block)
            .await
            .map_err(|e| MessageProcessorError::Internal(e.into()))?;

        for processor in self.message_processors.iter_mut() {
            processor
                .process_messages(storage, messages.clone(), &mut self.indexer)
                .await
                .map_err(|e| MessageProcessorError::Internal(e.into()))?;
        }

        self.last_processed_bitcoin_block = to_block;
        Ok(())
    }
}<|MERGE_RESOLUTION|>--- conflicted
+++ resolved
@@ -103,7 +103,6 @@
             .await?
         {
             Some(block) => block.0.saturating_sub(1),
-<<<<<<< HEAD
             None => {
                 let current_block = indexer
                     .fetch_block_height()
@@ -112,13 +111,6 @@
                     as u32;
 
                 current_block.saturating_sub(btc_blocks_lag)
-            }
-=======
-            None => indexer
-                .fetch_block_height()
-                .await?
-                .saturating_sub(btc_blocks_lag as u128) as u32, // TODO: remove cast
->>>>>>> 44fb3ddf
         };
 
         let (bridge_address, ..) = indexer.get_state();
