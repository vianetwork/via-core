--- conflicted
+++ resolved
@@ -1,140 +1,3 @@
-<<<<<<< HEAD
-// use std::{
-//     process::{Command, Stdio},
-//     thread,
-//     time::Duration,
-// };
-//
-// use anyhow::Result;
-// use bitcoin::{address::NetworkUnchecked, Address, Network, PrivateKey};
-//
-// const COMPOSE_FILE_PATH: &str =
-//     concat!(env!("CARGO_MANIFEST_DIR"), "/tests/docker-compose-btc.yml");
-// const CLI_CONTAINER_NAME: &str = "tests-bitcoin-cli-1";
-//
-// pub struct BitcoinRegtest {
-//     private_key: PrivateKey,
-//     address: Address,
-// }
-//
-// impl BitcoinRegtest {
-//     pub fn new() -> Result<Self> {
-//         let regtest = Self {
-//             address: "bcrt1qx2lk0unukm80qmepjp49hwf9z6xnz0s73k9j56"
-//                 .parse::<Address<NetworkUnchecked>>()?
-//                 .require_network(Network::Regtest)?,
-//             private_key: PrivateKey::from_wif(
-//                 "cVZduZu265sWeAqFYygoDEE1FZ7wV9rpW5qdqjRkUehjaUMWLT1R",
-//             )?,
-//         };
-//         regtest.setup()?;
-//         Ok(regtest)
-//     }
-//
-//     fn setup(&self) -> Result<()> {
-//         self.run()?;
-//         thread::sleep(Duration::from_secs(10));
-//         Ok(())
-//     }
-//
-//     fn run(&self) -> Result<()> {
-//         Command::new("docker")
-//             .args(["compose", "-f", COMPOSE_FILE_PATH, "up", "-d"])
-//             .stdout(Stdio::null())
-//             .stderr(Stdio::null())
-//             .status()?;
-//         Ok(())
-//     }
-//
-//     pub fn get_miner_address(&self) -> Result<Address> {
-//         let output = Command::new("docker")
-//             .args(["logs", CLI_CONTAINER_NAME])
-//             .output()?;
-//         let stdout_utf8 = std::str::from_utf8(&output.stdout)?;
-//         if let Some(line) = stdout_utf8
-//             .lines()
-//             .find(|line| line.starts_with("Alice's address:"))
-//         {
-//             match line
-//                 .split_once(": ")
-//                 .map(|(_, addr)| addr.trim().to_string())
-//             {
-//                 Some(address) => Ok(address
-//                     .parse::<Address<NetworkUnchecked>>()?
-//                     .require_network(Network::Regtest)?),
-//                 None => Err(anyhow::anyhow!("Error while getting miner address")),
-//             }
-//         } else {
-//             Err(anyhow::anyhow!("Error while getting miner address"))
-//         }
-//     }
-//
-//     fn stop(&self) -> Result<()> {
-//         Command::new("docker")
-//             .args(["compose", "-f", COMPOSE_FILE_PATH, "down", "--volumes"])
-//             .stdout(Stdio::null())
-//             .stderr(Stdio::null())
-//             .status()?;
-//         Ok(())
-//     }
-//
-//     pub fn get_url(&self) -> String {
-//         "http://127.0.0.1:18443".to_string()
-//     }
-//
-//     pub fn get_address(&self) -> &Address {
-//         &self.address
-//     }
-//
-//     pub fn get_private_key(&self) -> &PrivateKey {
-//         &self.private_key
-//     }
-// }
-//
-// impl Drop for BitcoinRegtest {
-//     fn drop(&mut self) {
-//         if let Err(e) = self.stop() {
-//             eprintln!("Failed to stop Bitcoin regtest: {}", e);
-//         }
-//     }
-// }
-//
-// #[cfg(test)]
-// mod tests {
-//     use bitcoin::CompressedPublicKey;
-//     use secp256k1::Secp256k1;
-//
-//     use super::*;
-//     // use crate::{client::BitcoinRpcClient, traits::BitcoinRpc};
-//     //
-//     // #[tokio::test]
-//     // async fn test_bitcoin_regtest() {
-//     //     let regtest = BitcoinRegtest::new().expect("Failed to create BitcoinRegtest");
-//     //     let rpc = BitcoinRpcClient::new(&regtest.get_url(), "rpcuser", "rpcpassword")
-//     //         .expect("Failed create rpc client");
-//     //
-//     //     let block_count = rpc
-//     //         .get_block_count()
-//     //         .await
-//     //         .expect("Failed to get block count");
-//     //     assert!(block_count > 100);
-//     //
-//     //     let address = regtest.get_address();
-//     //     let private_key = regtest.get_private_key();
-//     //     let balance = rpc
-//     //         .get_balance(address)
-//     //         .await
-//     //         .expect("Failed to get balance of test address");
-//     //     assert!(balance > 300000);
-//     //
-//     //     let secp = Secp256k1::new();
-//     //     let compressed_public_key = CompressedPublicKey::from_private_key(&secp, private_key)
-//     //         .expect("Failed to generate address from test private_key");
-//     //     let derived_address = Address::p2wpkh(&compressed_public_key, Network::Regtest);
-//     //     assert_eq!(*address, derived_address, "Address mismatch!");
-//     // }
-// }
-=======
 use std::{
     process::{Command, Stdio},
     thread,
@@ -270,5 +133,4 @@
         let derived_address = Address::p2wpkh(&compressed_public_key, Network::Regtest);
         assert_eq!(*address, derived_address, "Address mismatch!");
     }
-}
->>>>>>> ee98b2c2
+}