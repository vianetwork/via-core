use std::collections::VecDeque;

use bitcoin::{
    script::PushBytesBuf, taproot::Signature as TaprootSignature, Address as BitcoinAddress,
    Amount, TxIn, Txid,
};
use serde::{Deserialize, Serialize};
use thiserror::Error;
use zksync_basic_types::H256;
use zksync_types::{Address as EVMAddress, L1BatchNumber};

#[derive(Serialize, Deserialize)]
pub enum BitcoinMessage {}

#[derive(Clone, Debug, PartialEq, Serialize, Deserialize)]
pub enum Vote {
    Ok,
    NotOk,
}
<<<<<<< HEAD

#[derive(Clone, Debug, PartialEq)]
pub struct CommonFields {
    pub schnorr_signature: TaprootSignature,
    pub encoded_public_key: PushBytesBuf,
}

#[derive(Clone, Debug, PartialEq)]
pub struct L1BatchDAReferenceInput {
    pub l1_batch_hash: H256,
    pub l1_batch_index: L1BatchNumber,
    pub da_identifier: String,
    pub blob_id: String,
}

#[derive(Clone, Debug, PartialEq)]
pub struct L1BatchDAReference {
    pub common: CommonFields,
    pub input: L1BatchDAReferenceInput,
}

#[derive(Clone, Debug, PartialEq)]
pub struct ProofDAReferenceInput {
    pub l1_batch_reveal_txid: Txid,
    pub da_identifier: String,
    pub blob_id: String,
}

#[derive(Clone, Debug, PartialEq)]
pub struct ProofDAReference {
    pub common: CommonFields,
    pub input: ProofDAReferenceInput,
}

#[derive(Clone, Debug, PartialEq)]
pub struct ValidatorAttestationInput {
    pub reference_txid: Txid,
    pub attestation: Vote,
}

#[derive(Clone, Debug, PartialEq)]
pub struct ValidatorAttestation {
    pub common: CommonFields,
    pub input: ValidatorAttestationInput,
}

#[derive(Clone, Debug, PartialEq)]
pub struct SystemBootstrappingInput {
    pub start_block_height: u32,
    pub verifier_addresses: Vec<BitcoinAddress>,
    pub bridge_p2wpkh_mpc_address: BitcoinAddress,
}

#[derive(Clone, Debug, PartialEq)]
pub struct SystemBootstrapping {
    pub common: CommonFields,
    pub input: SystemBootstrappingInput,
}

#[derive(Clone, Debug, PartialEq)]
pub struct ProposeSequencerInput {
    pub sequencer_p2wpkh_address: BitcoinAddress,
}

#[derive(Clone, Debug, PartialEq)]
pub struct ProposeSequencer {
    pub common: CommonFields,
    pub input: ProposeSequencerInput,
}

#[derive(Clone, Debug, PartialEq)]
pub struct L1ToL2MessageInput {
    pub receiver_l2_address: EVMAddress,
    pub l2_contract_address: EVMAddress,
    pub call_data: Vec<u8>,
}

#[derive(Clone, Debug, PartialEq)]
pub struct L1ToL2Message {
    pub common: CommonFields,
    pub amount: Amount,
    pub input: L1ToL2MessageInput,
}

#[derive(Clone, Debug, PartialEq)]
pub enum Message {
    L1BatchDAReference(L1BatchDAReference),
    ProofDAReference(ProofDAReference),
    ValidatorAttestation(ValidatorAttestation),
    SystemBootstrapping(SystemBootstrapping),
    ProposeSequencer(ProposeSequencer),
    L1ToL2Message(L1ToL2Message),
}

#[derive(Clone, Debug, PartialEq)]
pub struct FeePayerCtx {
    pub fee_payer_utxo_txid: Txid,
    pub fee_payer_utxo_vout: u32,
    pub fee_payer_utxo_value: Amount,
}

#[derive(Clone, Debug, PartialEq)]
=======

#[derive(Clone, Debug, PartialEq)]
pub struct CommonFields {
    pub schnorr_signature: TaprootSignature,
    pub encoded_public_key: PushBytesBuf,
    pub via_inscription_protocol_identifier: String,
}

#[derive(Clone, Debug, PartialEq)]
pub struct L1BatchDAReferenceInput {
    pub l1_batch_hash: H256,
    pub l1_batch_index: L1BatchNumber,
    pub da_identifier: String,
    pub blob_id: String,
}

#[derive(Clone, Debug, PartialEq)]
pub struct L1BatchDAReference {
    pub common: CommonFields,
    pub input: L1BatchDAReferenceInput,
}

#[derive(Clone, Debug, PartialEq)]
pub struct ProofDAReferenceInput {
    pub l1_batch_reveal_txid: Txid,
    pub da_identifier: String,
    pub blob_id: String,
}

#[derive(Clone, Debug, PartialEq)]
pub struct ProofDAReference {
    pub common: CommonFields,
    pub input: ProofDAReferenceInput,
}

#[derive(Clone, Debug, PartialEq)]
pub struct ValidatorAttestationInput {
    pub reference_txid: Txid,
    pub attestation: Vote,
}

#[derive(Clone, Debug, PartialEq)]
pub struct ValidatorAttestation {
    pub common: CommonFields,
    pub input: ValidatorAttestationInput,
}

#[derive(Clone, Debug, PartialEq)]
pub struct SystemBootstrappingInput {
    pub start_block_height: u32,
    pub verifier_p2wpkh_addresses: Vec<BitcoinAddress>,
    pub bridge_p2wpkh_mpc_address: BitcoinAddress,
}

#[derive(Clone, Debug, PartialEq)]
pub struct SystemBootstrapping {
    pub common: CommonFields,
    pub input: SystemBootstrappingInput,
}

#[derive(Clone, Debug, PartialEq)]
pub struct ProposeSequencerInput {
    pub sequencer_new_p2wpkh_address: BitcoinAddress,
}

#[derive(Clone, Debug, PartialEq)]
pub struct ProposeSequencer {
    pub common: CommonFields,
    pub input: ProposeSequencerInput,
}

#[derive(Clone, Debug, PartialEq)]
pub struct L1ToL2MessageInput {
    pub receiver_l2_address: EVMAddress,
    pub l2_contract_address: EVMAddress,
    pub call_data: Vec<u8>,
}

#[derive(Clone, Debug, PartialEq)]
pub struct L1ToL2Message {
    pub common: CommonFields,
    pub amount: Amount,
    pub input: L1ToL2MessageInput,
}

#[allow(unused)]
#[derive(Clone, Debug, PartialEq)]
pub enum InscriptionMessage {
    L1BatchDAReference(L1BatchDAReferenceInput),
    ProofDAReference(ProofDAReferenceInput),
    ValidatorAttestation(ValidatorAttestationInput),
    SystemBootstrapping(SystemBootstrappingInput),
    ProposeSequencer(ProposeSequencerInput),
    L1ToL2Message(L1ToL2MessageInput),
}

#[derive(Clone, Debug, PartialEq)]
pub struct FeePayerCtx {
    pub fee_payer_utxo_txid: Txid,
    pub fee_payer_utxo_vout: u32,
    pub fee_payer_utxo_value: Amount,
}

#[derive(Clone, Debug, PartialEq)]
>>>>>>> 39cef62b
pub struct CommitTxInput {
    pub spent_utxo: Vec<TxIn>,
}

#[allow(unused)]
#[derive(Clone, Debug)]
pub struct InscriptionRequest {
<<<<<<< HEAD
    pub message: Message,
=======
    pub message: InscriptionMessage,
>>>>>>> 39cef62b
    pub inscriber_output: InscriberOutput,
    pub fee_payer_ctx: FeePayerCtx,
    pub commit_tx_input: CommitTxInput,
}

#[allow(unused)]
#[derive(Clone, Debug)]
pub struct InscriberContext {
    pub fifo_queue: VecDeque<InscriptionRequest>,
}

#[allow(unused)]
const CTX_CAPACITY: usize = 10;

#[allow(unused)]
impl InscriberContext {
    pub fn new() -> Self {
        Self {
            fifo_queue: VecDeque::with_capacity(CTX_CAPACITY),
        }
    }
}

#[allow(unused)]
#[derive(Clone, Debug)]
pub struct InscriberOutput {
    pub commit_txid: Txid,
    pub commit_raw_tx: String,
    pub commit_tx_fee_rate: u64,
    pub reveal_txid: Txid,
    pub reveal_raw_tx: String,
    pub reveal_tx_fee_rate: u64,
    pub is_broadcasted: bool,
}

#[derive(Debug, Error)]
pub enum BitcoinError {
    #[error("RPC error: {0}")]
    Rpc(String),

    #[error("Invalid address: {0}")]
    InvalidAddress(String),

    #[error("Invalid transaction: {0}")]
    InvalidTransaction(String),

    #[error("Signing error: {0}")]
    SigningError(String),

    #[error("Inscription error: {0}")]
    InscriptionError(String),

    #[error("Indexing error: {0}")]
    IndexingError(String),

    #[error("Transaction building error: {0}")]
    TransactionBuildingError(String),

    #[error("Fee estimation error: {0}")]
    FeeEstimationFailed(String),

    #[error("Invalid network: {0}")]
    InvalidNetwork(String),

    #[error("Invalid output point: {0}")]
    InvalidOutpoint(String),

    #[error("Invalid private key: {0}")]
    InvalidPrivateKey(String),

    #[error("Compressed public key error: {0}")]
    CompressedPublicKeyError(String),

    #[error("Uncompressed public key error: {0}")]
    UncompressedPublicKeyError(String),

    #[error("Other error: {0}")]
    Other(String),
}

pub type Result<T> = std::result::Result<T, BitcoinError>;

pub type BitcoinClientResult<T> = Result<T>;
pub type BitcoinRpcResult<T> = Result<T>;

impl From<bitcoincore_rpc::Error> for BitcoinError {
    fn from(error: bitcoincore_rpc::Error) -> Self {
        BitcoinError::Rpc(error.to_string())
    }
}

impl From<bitcoin::address::ParseError> for BitcoinError {
    fn from(error: bitcoin::address::ParseError) -> Self {
        BitcoinError::InvalidAddress(error.to_string())
    }
}

impl From<bitcoin::hex::HexToArrayError> for BitcoinError {
    fn from(error: bitcoin::hex::HexToArrayError) -> Self {
        BitcoinError::InvalidTransaction(error.to_string())
    }
}

pub type BitcoinSignerResult<T> = Result<T>;
pub type BitcoinInscriberResult<T> = Result<T>;
pub type BitcoinIndexerResult<T> = Result<T>;
#[allow(unused)]
pub type BitcoinTransactionBuilderResult<T> = Result<T>;<|MERGE_RESOLUTION|>--- conflicted
+++ resolved
@@ -17,110 +17,6 @@
     Ok,
     NotOk,
 }
-<<<<<<< HEAD
-
-#[derive(Clone, Debug, PartialEq)]
-pub struct CommonFields {
-    pub schnorr_signature: TaprootSignature,
-    pub encoded_public_key: PushBytesBuf,
-}
-
-#[derive(Clone, Debug, PartialEq)]
-pub struct L1BatchDAReferenceInput {
-    pub l1_batch_hash: H256,
-    pub l1_batch_index: L1BatchNumber,
-    pub da_identifier: String,
-    pub blob_id: String,
-}
-
-#[derive(Clone, Debug, PartialEq)]
-pub struct L1BatchDAReference {
-    pub common: CommonFields,
-    pub input: L1BatchDAReferenceInput,
-}
-
-#[derive(Clone, Debug, PartialEq)]
-pub struct ProofDAReferenceInput {
-    pub l1_batch_reveal_txid: Txid,
-    pub da_identifier: String,
-    pub blob_id: String,
-}
-
-#[derive(Clone, Debug, PartialEq)]
-pub struct ProofDAReference {
-    pub common: CommonFields,
-    pub input: ProofDAReferenceInput,
-}
-
-#[derive(Clone, Debug, PartialEq)]
-pub struct ValidatorAttestationInput {
-    pub reference_txid: Txid,
-    pub attestation: Vote,
-}
-
-#[derive(Clone, Debug, PartialEq)]
-pub struct ValidatorAttestation {
-    pub common: CommonFields,
-    pub input: ValidatorAttestationInput,
-}
-
-#[derive(Clone, Debug, PartialEq)]
-pub struct SystemBootstrappingInput {
-    pub start_block_height: u32,
-    pub verifier_addresses: Vec<BitcoinAddress>,
-    pub bridge_p2wpkh_mpc_address: BitcoinAddress,
-}
-
-#[derive(Clone, Debug, PartialEq)]
-pub struct SystemBootstrapping {
-    pub common: CommonFields,
-    pub input: SystemBootstrappingInput,
-}
-
-#[derive(Clone, Debug, PartialEq)]
-pub struct ProposeSequencerInput {
-    pub sequencer_p2wpkh_address: BitcoinAddress,
-}
-
-#[derive(Clone, Debug, PartialEq)]
-pub struct ProposeSequencer {
-    pub common: CommonFields,
-    pub input: ProposeSequencerInput,
-}
-
-#[derive(Clone, Debug, PartialEq)]
-pub struct L1ToL2MessageInput {
-    pub receiver_l2_address: EVMAddress,
-    pub l2_contract_address: EVMAddress,
-    pub call_data: Vec<u8>,
-}
-
-#[derive(Clone, Debug, PartialEq)]
-pub struct L1ToL2Message {
-    pub common: CommonFields,
-    pub amount: Amount,
-    pub input: L1ToL2MessageInput,
-}
-
-#[derive(Clone, Debug, PartialEq)]
-pub enum Message {
-    L1BatchDAReference(L1BatchDAReference),
-    ProofDAReference(ProofDAReference),
-    ValidatorAttestation(ValidatorAttestation),
-    SystemBootstrapping(SystemBootstrapping),
-    ProposeSequencer(ProposeSequencer),
-    L1ToL2Message(L1ToL2Message),
-}
-
-#[derive(Clone, Debug, PartialEq)]
-pub struct FeePayerCtx {
-    pub fee_payer_utxo_txid: Txid,
-    pub fee_payer_utxo_vout: u32,
-    pub fee_payer_utxo_value: Amount,
-}
-
-#[derive(Clone, Debug, PartialEq)]
-=======
 
 #[derive(Clone, Debug, PartialEq)]
 pub struct CommonFields {
@@ -166,6 +62,56 @@
 pub struct ValidatorAttestation {
     pub common: CommonFields,
     pub input: ValidatorAttestationInput,
+}
+use zksync_basic_types::H256;
+use zksync_types::{Address as EVMAddress, L1BatchNumber};
+
+#[derive(Serialize, Deserialize)]
+pub enum BitcoinMessage {}
+
+#[derive(Clone, Debug, PartialEq, Serialize, Deserialize)]
+pub enum Vote {
+    Ok,
+    NotOk,
+}
+
+#[derive(Clone, Debug, PartialEq)]
+pub struct CommonFields {
+    pub schnorr_signature: TaprootSignature,
+    pub encoded_public_key: PushBytesBuf,
+}
+
+#[derive(Clone, Debug, PartialEq)]
+pub struct L1BatchDAReferenceInput {
+    pub l1_batch_hash: H256,
+    pub l1_batch_index: L1BatchNumber,
+    pub da_identifier: String,
+    pub blob_id: String,
+}
+
+#[derive(Clone, Debug, PartialEq)]
+pub struct L1BatchDAReference {
+    pub common: CommonFields,
+    pub input: L1BatchDAReferenceInput,
+}
+
+#[derive(Clone, Debug, PartialEq)]
+pub struct ProofDAReferenceInput {
+    pub l1_batch_reveal_txid: Txid,
+    pub da_identifier: String,
+    pub blob_id: String,
+}
+
+#[derive(Clone, Debug, PartialEq)]
+pub struct ProofDAReference {
+    pub common: CommonFields,
+    pub input: ProofDAReferenceInput,
+}
+
+#[derive(Clone, Debug, PartialEq)]
+pub struct ValidatorAttestationInput {
+    pub reference_txid: Txid,
+    pub attestation: Vote,
 }
 
 #[derive(Clone, Debug, PartialEq)]
@@ -225,7 +171,6 @@
 }
 
 #[derive(Clone, Debug, PartialEq)]
->>>>>>> 39cef62b
 pub struct CommitTxInput {
     pub spent_utxo: Vec<TxIn>,
 }
@@ -233,11 +178,7 @@
 #[allow(unused)]
 #[derive(Clone, Debug)]
 pub struct InscriptionRequest {
-<<<<<<< HEAD
-    pub message: Message,
-=======
     pub message: InscriptionMessage,
->>>>>>> 39cef62b
     pub inscriber_output: InscriberOutput,
     pub fee_payer_ctx: FeePayerCtx,
     pub commit_tx_input: CommitTxInput,
