--- conflicted
+++ resolved
@@ -1,31 +1,19 @@
-<<<<<<< HEAD
 use async_trait::async_trait;
 use bitcoin::{Address, Block, BlockHash, Network, OutPoint, Transaction, TxOut, Txid};
 use bitcoincore_rpc::Auth;
 
-use crate::types::{
-    BitcoinClientResult, BitcoinIndexerResult, BitcoinInscriberResult, BitcoinRpcResult,
-    BitcoinSignerResult, Message,
-};
-=======
 use crate::types;
 use async_trait::async_trait;
 use bitcoin::key::UntweakedPublicKey;
 use bitcoin::secp256k1::{All, Secp256k1};
-use bitcoin::{Address, Block, Network, OutPoint, ScriptBuf, Transaction, TxOut, Txid};
 use secp256k1::ecdsa::Signature as ECDSASignature;
 use secp256k1::schnorr::Signature as SchnorrSignature;
 use secp256k1::{Message, PublicKey};
->>>>>>> 39cef62b
 
 #[allow(dead_code)]
 #[async_trait]
 pub trait BitcoinOps: Send + Sync {
-<<<<<<< HEAD
     async fn new(rpc_url: &str, network: Network, auth: Auth) -> BitcoinClientResult<Self>
-=======
-    async fn new(rpc_url: &str, network: Network) -> types::BitcoinClientResult<Self>
->>>>>>> 39cef62b
     where
         Self: Sized;
     async fn get_balance(&self, address: &Address) -> BitcoinClientResult<u128>;
@@ -33,15 +21,6 @@
         &self,
         // TODO: change type here
         signed_transaction: &str,
-<<<<<<< HEAD
-    ) -> BitcoinClientResult<Txid>;
-    async fn fetch_utxos(&self, address: &Address) -> BitcoinClientResult<Vec<(TxOut, Txid, u32)>>;
-    async fn check_tx_confirmation(&self, txid: &Txid, conf_num: u32) -> BitcoinClientResult<bool>;
-    async fn fetch_block_height(&self) -> BitcoinClientResult<u128>;
-    async fn fetch_block(&self, block_height: u128) -> BitcoinClientResult<Block>;
-    async fn get_fee_rate(&self, conf_target: u16) -> BitcoinClientResult<u64>;
-    fn get_rpc_client(&self) -> &dyn BitcoinRpc;
-=======
     ) -> types::BitcoinClientResult<Txid>;
     async fn fetch_utxos(
         &self,
@@ -56,7 +35,6 @@
     async fn fetch_and_parse_block(&self, block_height: u128)
         -> types::BitcoinClientResult<String>;
     async fn get_fee_rate(&self, conf_target: u16) -> types::BitcoinClientResult<u64>;
->>>>>>> 39cef62b
     fn get_network(&self) -> Network;
 }
 
@@ -85,27 +63,6 @@
 
 #[allow(dead_code)]
 #[async_trait]
-<<<<<<< HEAD
-pub trait BitcoinSigner<'a>: Send + Sync {
-    fn new(private_key: &str, rpc_client: &'a dyn BitcoinRpc) -> BitcoinSignerResult<Self>
-    where
-        Self: Sized;
-
-    async fn sign_ecdsa(
-        &self,
-        unsigned_tx: &Transaction,
-        input_index: usize,
-    ) -> BitcoinSignerResult<bitcoin::Witness>;
-
-    async fn sign_reveal(
-        &self,
-        unsigned_tx: &Transaction,
-        input_index: usize,
-        tapscript: &bitcoin::ScriptBuf,
-        leaf_version: bitcoin::taproot::LeafVersion,
-        control_block: &bitcoin::taproot::ControlBlock,
-    ) -> BitcoinSignerResult<bitcoin::Witness>;
-=======
 pub trait BitcoinSigner: Send + Sync {
     fn new(private_key: &str, network: Network) -> types::BitcoinSignerResult<Self>
     where
@@ -124,7 +81,6 @@
     fn get_internal_key(&self) -> types::BitcoinSignerResult<UntweakedPublicKey>;
 
     fn get_public_key(&self) -> PublicKey;
->>>>>>> 39cef62b
 }
 #[allow(dead_code)]
 #[async_trait]
@@ -137,27 +93,11 @@
 
 #[allow(dead_code)]
 #[async_trait]
-<<<<<<< HEAD
-pub trait BitcoinIndexerOpt: Send + Sync {
-    async fn new(
-        rpc_url: &str,
-        network: Network,
-        bootstrap_txids: Vec<Txid>,
-    ) -> BitcoinIndexerResult<Self>
-    where
-        Self: Sized;
-    async fn process_blocks(
-        &self,
-        starting_block: u32,
-        ending_block: u32,
-    ) -> BitcoinIndexerResult<Vec<Message>>;
-    async fn process_block(&self, block: u32) -> BitcoinIndexerResult<Vec<Message>>;
-=======
 pub trait BitcoinInscriptionIndexer: Send + Sync {
     async fn new(config: &str) -> types::BitcoinIndexerResult<Self>
     where
         Self: Sized;
-    async fn get_inscription_messages(
+    async fn process_blocks(
         &self,
         starting_block: u128,
         ending_block: u128,
@@ -167,11 +107,16 @@
         block_height: u128,
     ) -> types::BitcoinIndexerResult<Vec<&str>>;
 }
->>>>>>> 39cef62b
 
-    async fn are_blocks_connected(
+#[allow(dead_code)]
+#[async_trait]
+pub trait BitcoinWithdrawalTransactionBuilder: Send + Sync {
+    async fn new(config: &str) -> types::BitcoinTransactionBuilderResult<Self>
+    where
+        Self: Sized;
+    async fn build_withdrawal_transaction(
         &self,
-        parent_hash: &BlockHash,
-        child_hash: &BlockHash,
-    ) -> BitcoinIndexerResult<bool>;
+        address: &str,
+        amount: u128,
+    ) -> types::BitcoinTransactionBuilderResult<String>;
 }