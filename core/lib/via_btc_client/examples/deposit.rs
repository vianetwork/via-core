use std::{
    env,
    fs::File,
    io::{Read, Write},
    str::FromStr,
};

use anyhow::{Context, Result};
use bitcoin::{address::NetworkUnchecked, Amount};
use tracing::info;
use via_btc_client::{
    inscriber::Inscriber,
    types::{
        BitcoinAddress, BitcoinNetwork, InscriberContext, InscriptionConfig, InscriptionMessage,
        L1ToL2MessageInput, NodeAuth, Recipient,
    },
};
use zksync_types::Address as EVMAddress;

const CONTEXT_FILE: &str = concat!(
    env!("CARGO_MANIFEST_DIR"),
    "/depositor_inscriber_context.json"
);

#[tokio::main]
async fn main() -> Result<()> {
    tracing_subscriber::fmt()
        .with_max_level(tracing::Level::INFO)
        .init();

    let args: Vec<String> = env::args().collect();
    let mut amount = args[1].parse::<f64>()?;
    let fees: f64 = 0.03;
    amount += fees;

    let receiver_l2_address = EVMAddress::from_str(&args[2])?;
    info!(
        "Depositing {} BTC to receiver L2 address {}",
        amount, receiver_l2_address
    );

    let depositor_private_key = args[3].clone();
    info!(
        "Depositor L1 private key: {}...{}",
        &depositor_private_key[..4],
        &depositor_private_key[depositor_private_key.len() - 4..]
    );

    let network: BitcoinNetwork = args[4].parse().expect("Invalid network value");
    let rpc_url = args[5].clone();
    let rpc_username = args[6].clone();
    let rpc_password = args[7].clone();

<<<<<<< HEAD
    let bridge_musig2_address = "bcrt1p3s7m76wp5seprjy4gdxuxrr8pjgd47q5s8lu9vefxmp0my2p4t9qh6s8kq"
        .parse::<BitcoinAddress<NetworkUnchecked>>()?
        .require_network(network)?;
=======
    let bridge_p2wpkh_mpc_address =
        "bcrt1paf9ewekz080f4vluhm0sau7wn3f7uuxcngh9ffyram4q7qjsx4cqsa23tj"
            .parse::<BitcoinAddress<NetworkUnchecked>>()?
            .require_network(network)?;
>>>>>>> bd2aee03

    // Load the previous context from the file if it exists
    let context = load_context_from_file(CONTEXT_FILE)?;

    let mut inscriber = Inscriber::new(
        &rpc_url,
        network,
        NodeAuth::UserPass(rpc_username, rpc_password),
        &depositor_private_key,
        context,
    )
    .await
    .context("Failed to create Depositor Inscriber")?;

    info!(
        "Depositor L1 balance: {}",
        inscriber
            .get_balance()
            .await
            .context("Failed to get balance")?
    );

    let input = L1ToL2MessageInput {
        receiver_l2_address,
        l2_contract_address: EVMAddress::zero(),
        call_data: vec![],
    };

    let deposit_info = inscriber
        .inscribe_with_recipient(
            InscriptionMessage::L1ToL2Message(input),
            InscriptionConfig::default(),
            Some(Recipient {
                address: bridge_musig2_address,
                amount: Amount::from_btc(amount)?,
            }),
        )
        .await?;

    info!("Deposit tx sent: {:?}", deposit_info.final_reveal_tx.txid);
    info!(
        "Depositor change response: {:?}",
        deposit_info.reveal_tx_output_info.reveal_tx_change_output
    );
    info!(
        "Recipient response: {:?}",
        deposit_info
            .reveal_tx_output_info
            .recipient_tx_output
            .unwrap()
    );

    // Save the updated context to the file after the inscription
    save_context_to_file(&inscriber.get_context_snapshot()?, CONTEXT_FILE)?;

    Ok(())
}

// Utility function to save the context to a file
fn save_context_to_file(context: &InscriberContext, file_path: &str) -> Result<()> {
    let serialized_context = serde_json::to_string(context)?;
    let mut file = File::create(file_path)?;
    file.write_all(serialized_context.as_bytes())?;
    Ok(())
}

// Utility function to load the context from a file
fn load_context_from_file(file_path: &str) -> Result<Option<InscriberContext>> {
    if let Ok(mut file) = File::open(file_path) {
        let mut data = String::new();
        file.read_to_string(&mut data)?;
        let context: InscriberContext = serde_json::from_str(&data)?;
        Ok(Some(context))
    } else {
        Ok(None)
    }
}<|MERGE_RESOLUTION|>--- conflicted
+++ resolved
@@ -51,16 +51,10 @@
     let rpc_username = args[6].clone();
     let rpc_password = args[7].clone();
 
-<<<<<<< HEAD
     let bridge_musig2_address = "bcrt1p3s7m76wp5seprjy4gdxuxrr8pjgd47q5s8lu9vefxmp0my2p4t9qh6s8kq"
         .parse::<BitcoinAddress<NetworkUnchecked>>()?
         .require_network(network)?;
-=======
-    let bridge_p2wpkh_mpc_address =
-        "bcrt1paf9ewekz080f4vluhm0sau7wn3f7uuxcngh9ffyram4q7qjsx4cqsa23tj"
-            .parse::<BitcoinAddress<NetworkUnchecked>>()?
-            .require_network(network)?;
->>>>>>> bd2aee03
+
 
     // Load the previous context from the file if it exists
     let context = load_context_from_file(CONTEXT_FILE)?;
