[package]
name = "via_btc_client"
description = "Via Network Bitcoin Inscription Standard Implementation"
version.workspace = true
edition.workspace = true
authors = ["Via Network"]
homepage.workspace = true
repository.workspace = true
license.workspace = true
keywords.workspace = true
categories.workspace = true

[dependencies]
zksync_types.workspace = true
zksync_config.workspace = true

thiserror.workspace = true
async-trait.workspace = true
jsonrpsee = { workspace = true, features = [
    "client",
    "macros",
] }
tokio.workspace = true
bitcoin = "0.32.2"
bitcoincore-rpc = "0.19.0"
rand.workspace = true
hex.workspace = true
secp256k1 = "0.29.0"
<<<<<<< HEAD
tempfile = { workspace = true, optional = true }
=======

reqwest = "0.12.5"
serde_json.workspace = true

inquire = "0.7.5"
>>>>>>> eade5c63

[dev-dependencies]
anyhow.workspace = true
mockall = "0.13.0"

[features]
regtest = ["tempfile"]

[[example]]
name = "bitcoin_client_example"
path = "examples/bitcoin_client_example.rs"
<<<<<<< HEAD
required-features = ["regtest"]
=======
required-features = ["test_utils"]

[[example]]
name = "data_inscription_example"
path = "examples/data_inscription_example.rs"
>>>>>>> eade5c63
<|MERGE_RESOLUTION|>--- conflicted
+++ resolved
@@ -26,15 +26,12 @@
 rand.workspace = true
 hex.workspace = true
 secp256k1 = "0.29.0"
-<<<<<<< HEAD
-tempfile = { workspace = true, optional = true }
-=======
 
 reqwest = "0.12.5"
 serde_json.workspace = true
 
 inquire = "0.7.5"
->>>>>>> eade5c63
+tempfile = { workspace = true, optional = true }
 
 [dev-dependencies]
 anyhow.workspace = true
@@ -46,12 +43,8 @@
 [[example]]
 name = "bitcoin_client_example"
 path = "examples/bitcoin_client_example.rs"
-<<<<<<< HEAD
 required-features = ["regtest"]
-=======
-required-features = ["test_utils"]
 
 [[example]]
 name = "data_inscription_example"
-path = "examples/data_inscription_example.rs"
->>>>>>> eade5c63
+path = "examples/data_inscription_example.rs"