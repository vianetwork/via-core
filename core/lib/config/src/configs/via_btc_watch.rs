use std::time::Duration;

use serde::{Deserialize, Serialize};

<<<<<<< HEAD
=======
#[derive(Debug, Deserialize, Serialize, Clone, PartialEq, Copy)]
pub enum ActorRole {
    Sequencer,
    Verifier,
}

/// Total L1 blocks to process at a time.
pub const L1_BLOCKS_CHUNK: u32 = 10;

>>>>>>> a2e80b99
/// Configuration for the Bitcoin watch crate.
#[derive(Debug, Deserialize, Serialize, Clone, PartialEq)]
pub struct ViaBtcWatchConfig {
    /// Service interval in milliseconds.
    pub poll_interval: u64,

    /// Minimum confirmation blocks for an inscription to be processed.
    pub block_confirmations: u64,

<<<<<<< HEAD
    /// Number of blocks that we should wait before processing the new blocks.
    pub btc_blocks_lag: u32,
=======
    /// The starting L1 block number from which indexing begins
    pub start_l1_block_number: u32,

    /// When set to true, the btc_watch starts indexing L1 blocks from the "start_l1_block_number".
    pub restart_indexing: bool,

    /// The agreement threshold required for the verifier to finalize an L1 batch.
    pub zk_agreement_threshold: f64,

    /// Bridge address
    pub bridge_address: String,
>>>>>>> a2e80b99
}

impl ViaBtcWatchConfig {
    /// Converts `self.poll_interval` into `Duration`.
    pub fn poll_interval(&self) -> Duration {
<<<<<<< HEAD
        Duration::from_millis(self.poll_interval)
=======
        Duration::from_millis(self.btc_node_poll_interval)
    }

    /// Returns the amount of confirmations for the Bitcoin message to be processed.
    pub fn confirmations_for_btc_msg(&self) -> Option<u64> {
        self.confirmations_for_btc_msg
    }

    /// Returns the role of the actor.
    pub fn actor_role(&self) -> &ActorRole {
        &self.actor_role
    }

    /// Returns the starting L1 block number from which indexing begins.
    pub fn start_l1_block_number(&self) -> u32 {
        self.start_l1_block_number
    }

    /// Returns the RPC URL of the Bitcoin node.
    pub fn rpc_url(&self) -> &str {
        &self.rpc_url
    }

    /// Returns the RPC user of the Bitcoin node.
    pub fn rpc_user(&self) -> &str {
        &self.rpc_user
    }

    /// Returns the RPC password of the Bitcoin node.
    pub fn rpc_password(&self) -> &str {
        &self.rpc_password
    }

    /// Returns the network of the Bitcoin node.
    pub fn network(&self) -> &str {
        &self.network
    }

    /// Returns the list of transaction IDs to bootstrap the indexer.
    pub fn bootstrap_txids(&self) -> Vec<String> {
        self.bootstrap_txids.clone()
>>>>>>> a2e80b99
    }
}

impl ViaBtcWatchConfig {
    /// Creates a mock configuration object suitable for unit tests.
    /// Values inside match the config used for localhost development.
    pub fn for_tests() -> Self {
        Self {
<<<<<<< HEAD
            poll_interval: 1000,
            block_confirmations: 0,
            btc_blocks_lag: 1,
=======
            btc_node_poll_interval: 1000,
            confirmations_for_btc_msg: Some(3),
            rpc_url: "http://localhost:18332".to_string(),
            rpc_user: "".to_string(),
            rpc_password: "".to_string(),
            network: "regtest".to_string(),
            bootstrap_txids: vec![],
            actor_role: ActorRole::Sequencer,
            start_l1_block_number: 1,
            restart_indexing: false,
            zk_agreement_threshold: 0.5,
            bridge_address: "".to_string(),
>>>>>>> a2e80b99
        }
    }
}<|MERGE_RESOLUTION|>--- conflicted
+++ resolved
@@ -2,18 +2,9 @@
 
 use serde::{Deserialize, Serialize};
 
-<<<<<<< HEAD
-=======
-#[derive(Debug, Deserialize, Serialize, Clone, PartialEq, Copy)]
-pub enum ActorRole {
-    Sequencer,
-    Verifier,
-}
-
 /// Total L1 blocks to process at a time.
 pub const L1_BLOCKS_CHUNK: u32 = 10;
 
->>>>>>> a2e80b99
 /// Configuration for the Bitcoin watch crate.
 #[derive(Debug, Deserialize, Serialize, Clone, PartialEq)]
 pub struct ViaBtcWatchConfig {
@@ -23,72 +14,17 @@
     /// Minimum confirmation blocks for an inscription to be processed.
     pub block_confirmations: u64,
 
-<<<<<<< HEAD
-    /// Number of blocks that we should wait before processing the new blocks.
-    pub btc_blocks_lag: u32,
-=======
     /// The starting L1 block number from which indexing begins
     pub start_l1_block_number: u32,
 
     /// When set to true, the btc_watch starts indexing L1 blocks from the "start_l1_block_number".
     pub restart_indexing: bool,
-
-    /// The agreement threshold required for the verifier to finalize an L1 batch.
-    pub zk_agreement_threshold: f64,
-
-    /// Bridge address
-    pub bridge_address: String,
->>>>>>> a2e80b99
 }
 
 impl ViaBtcWatchConfig {
     /// Converts `self.poll_interval` into `Duration`.
     pub fn poll_interval(&self) -> Duration {
-<<<<<<< HEAD
         Duration::from_millis(self.poll_interval)
-=======
-        Duration::from_millis(self.btc_node_poll_interval)
-    }
-
-    /// Returns the amount of confirmations for the Bitcoin message to be processed.
-    pub fn confirmations_for_btc_msg(&self) -> Option<u64> {
-        self.confirmations_for_btc_msg
-    }
-
-    /// Returns the role of the actor.
-    pub fn actor_role(&self) -> &ActorRole {
-        &self.actor_role
-    }
-
-    /// Returns the starting L1 block number from which indexing begins.
-    pub fn start_l1_block_number(&self) -> u32 {
-        self.start_l1_block_number
-    }
-
-    /// Returns the RPC URL of the Bitcoin node.
-    pub fn rpc_url(&self) -> &str {
-        &self.rpc_url
-    }
-
-    /// Returns the RPC user of the Bitcoin node.
-    pub fn rpc_user(&self) -> &str {
-        &self.rpc_user
-    }
-
-    /// Returns the RPC password of the Bitcoin node.
-    pub fn rpc_password(&self) -> &str {
-        &self.rpc_password
-    }
-
-    /// Returns the network of the Bitcoin node.
-    pub fn network(&self) -> &str {
-        &self.network
-    }
-
-    /// Returns the list of transaction IDs to bootstrap the indexer.
-    pub fn bootstrap_txids(&self) -> Vec<String> {
-        self.bootstrap_txids.clone()
->>>>>>> a2e80b99
     }
 }
 
@@ -97,24 +33,10 @@
     /// Values inside match the config used for localhost development.
     pub fn for_tests() -> Self {
         Self {
-<<<<<<< HEAD
             poll_interval: 1000,
             block_confirmations: 0,
-            btc_blocks_lag: 1,
-=======
-            btc_node_poll_interval: 1000,
-            confirmations_for_btc_msg: Some(3),
-            rpc_url: "http://localhost:18332".to_string(),
-            rpc_user: "".to_string(),
-            rpc_password: "".to_string(),
-            network: "regtest".to_string(),
-            bootstrap_txids: vec![],
-            actor_role: ActorRole::Sequencer,
             start_l1_block_number: 1,
             restart_indexing: false,
-            zk_agreement_threshold: 0.5,
-            bridge_address: "".to_string(),
->>>>>>> a2e80b99
         }
     }
 }