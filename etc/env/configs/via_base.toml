--- conflicted
+++ resolved
@@ -14,13 +14,10 @@
 start_l1_block_number = 1
 # The agreement threshold required for the verifier to finalize an L1 batch.
 zk_agreement_threshold = 0.5
-<<<<<<< HEAD
 # The bridge address.
 bridge_address = "bcrt1p3s7m76wp5seprjy4gdxuxrr8pjgd47q5s8lu9vefxmp0my2p4t9qh6s8kq"
-=======
 # When set to true, the btc_watch starts indexing L1 blocks from the "start_l1_block_number".
 restart_indexing=false
->>>>>>> bbe33f05
 
 [via_btc_sender]
 poll_interval = 2000
