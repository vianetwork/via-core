mod message_processors;
mod metrics;

<<<<<<< HEAD
use anyhow::Context;
=======
use std::time::Duration;

>>>>>>> a2e80b99
use message_processors::GovernanceUpgradesEventProcessor;
use tokio::sync::watch;
// re-export via_btc_client types
use via_btc_client::indexer::BitcoinInscriptionIndexer;
pub use via_btc_client::types::BitcoinNetwork;
use via_verifier_dal::{Connection, ConnectionPool, Verifier, VerifierDal};
use via_verifier_types::protocol_version::check_if_supported_sequencer_version;
<<<<<<< HEAD
use zksync_config::ViaBtcWatchConfig;
=======
use zksync_config::{configs::via_btc_watch::L1_BLOCKS_CHUNK, ActorRole};
>>>>>>> a2e80b99

use self::{
    message_processors::{MessageProcessor, MessageProcessorError},
    metrics::METRICS,
};
use crate::{
    message_processors::{L1ToL2MessageProcessor, VerifierMessageProcessor},
    metrics::ErrorType,
};

#[derive(Debug)]
struct BtcWatchState {
    last_processed_bitcoin_block: u32,
}

#[derive(Debug)]
pub struct VerifierBtcWatch {
    config: ViaBtcWatchConfig,
    indexer: BitcoinInscriptionIndexer,
    last_processed_bitcoin_block: u32,
    pool: ConnectionPool<Verifier>,
    message_processors: Vec<Box<dyn MessageProcessor>>,
<<<<<<< HEAD
=======
    start_l1_block_number: u32,
>>>>>>> a2e80b99
}

impl VerifierBtcWatch {
    pub async fn new(
        config: ViaBtcWatchConfig,
        indexer: BitcoinInscriptionIndexer,
        pool: ConnectionPool<Verifier>,
<<<<<<< HEAD
=======
        poll_interval: Duration,
        start_l1_block_number: u32,
        actor_role: &ActorRole,
>>>>>>> a2e80b99
        zk_agreement_threshold: f64,
        restart_indexing: bool,
    ) -> anyhow::Result<Self> {
<<<<<<< HEAD
        let mut storage = pool.connection_tagged("via_btc_watch").await?;
        let state = Self::initialize_state(&indexer, &mut storage, config.btc_blocks_lag).await?;
=======
        let indexer =
            BitcoinInscriptionIndexer::new(rpc_url, network, node_auth, bootstrap_txids).await?;
        let mut storage = pool
            .connection_tagged(VerifierBtcWatch::module_name())
            .await?;
        let state =
            Self::initialize_state(&mut storage, start_l1_block_number, restart_indexing).await?;
>>>>>>> a2e80b99
        tracing::info!("initialized state: {state:?}");

        drop(storage);

        let message_processors: Vec<Box<dyn MessageProcessor>> = vec![
            Box::new(GovernanceUpgradesEventProcessor::new()),
            Box::new(L1ToL2MessageProcessor::new(indexer.get_state().0)),
            Box::new(VerifierMessageProcessor::new(zk_agreement_threshold)),
        ];

        Ok(Self {
            config,
            indexer,
            last_processed_bitcoin_block: state.last_processed_bitcoin_block,
            pool,
            message_processors,
<<<<<<< HEAD
=======
            start_l1_block_number,
>>>>>>> a2e80b99
        })
    }

    async fn initialize_state(
        storage: &mut Connection<'_, Verifier>,
        start_l1_block_number: u32,
        restart_indexing: bool,
    ) -> anyhow::Result<BtcWatchState> {
        let mut last_processed_bitcoin_block = storage
            .via_indexer_dal()
            .get_last_processed_l1_block(VerifierBtcWatch::module_name())
            .await? as u32;

        if last_processed_bitcoin_block == 0 || restart_indexing {
            storage
                .via_indexer_dal()
                .init_indexer_metadata(VerifierBtcWatch::module_name(), start_l1_block_number)
                .await?;
            last_processed_bitcoin_block = start_l1_block_number - 1;
        }

        Ok(BtcWatchState {
            last_processed_bitcoin_block,
        })
    }

    pub async fn run(mut self, mut stop_receiver: watch::Receiver<bool>) -> anyhow::Result<()> {
        let mut timer = tokio::time::interval(self.config.poll_interval());
        let pool = self.pool.clone();

        while !*stop_receiver.borrow_and_update() {
            tokio::select! {
                _ = timer.tick() => { /* continue iterations */ }
                _ = stop_receiver.changed() => break,
            }
            METRICS.btc_poll.inc();

            let mut storage = pool
                .connection_tagged(VerifierBtcWatch::module_name())
                .await?;
            match self.loop_iteration(&mut storage).await {
                Ok(()) => { /* everything went fine */ }
                Err(MessageProcessorError::Internal(err)) => {
                    METRICS.errors[&ErrorType::InternalError].inc();
                    tracing::error!("Internal error processing new blocks: {err:?}");
                    return Err(err);
                }
                Err(err) => {
                    tracing::error!("Failed to process new blocks: {err}");
<<<<<<< HEAD
                    self.last_processed_bitcoin_block = Self::initialize_state(
                        &self.indexer,
                        &mut storage,
                        self.config.btc_blocks_lag,
                    )
                    .await?
                    .last_processed_bitcoin_block;
=======
                    self.last_processed_bitcoin_block =
                        Self::initialize_state(&mut storage, self.start_l1_block_number, false)
                            .await?
                            .last_processed_bitcoin_block;
>>>>>>> a2e80b99
                }
            }
        }

        tracing::info!("Stop signal received, via_btc_watch is shutting down");
        Ok(())
    }

    async fn loop_iteration(
        &mut self,
        storage: &mut Connection<'_, Verifier>,
    ) -> Result<(), MessageProcessorError> {
        if let Some(last_protocol_version) = storage
            .via_protocol_versions_dal()
            .latest_protocol_semantic_version()
            .await
            .expect("Error load the protocol version")
        {
            check_if_supported_sequencer_version(last_protocol_version)
                .map_err(|e| MessageProcessorError::Internal(anyhow::anyhow!(e.to_string())))?;
        }

<<<<<<< HEAD
        let to_block = self
            .indexer
            .fetch_block_height()
            .await
            .map_err(|e| MessageProcessorError::Internal(anyhow::anyhow!(e.to_string())))?
            .saturating_sub(self.config.block_confirmations) as u32;
        if to_block <= self.last_processed_bitcoin_block {
=======
        let current_l1_block_number =
            self.indexer
                .fetch_block_height()
                .await
                .map_err(|e| MessageProcessorError::Internal(anyhow::anyhow!(e.to_string())))?
                .saturating_sub(self.confirmations_for_btc_msg) as u32;
        if current_l1_block_number <= self.last_processed_bitcoin_block {
>>>>>>> a2e80b99
            return Ok(());
        }

        let mut to_block = self.last_processed_bitcoin_block + L1_BLOCKS_CHUNK;
        if to_block > current_l1_block_number {
            to_block = current_l1_block_number;
        }

        let messages = self
            .indexer
            .process_blocks(self.last_processed_bitcoin_block + 1, to_block)
            .await
            .map_err(|e| MessageProcessorError::Internal(e.into()))?;

        for processor in self.message_processors.iter_mut() {
            processor
                .process_messages(storage, messages.clone(), &mut self.indexer)
                .await
                .map_err(|e| MessageProcessorError::Internal(e.into()))?;
        }

        storage
            .via_indexer_dal()
            .update_last_processed_l1_block(VerifierBtcWatch::module_name(), to_block)
            .await
            .map_err(|e| MessageProcessorError::DatabaseError(e.to_string()))?;

        self.last_processed_bitcoin_block = to_block;
        Ok(())
    }

    fn module_name() -> &'static str {
        "via_btc_watch"
    }
}<|MERGE_RESOLUTION|>--- conflicted
+++ resolved
@@ -1,12 +1,6 @@
 mod message_processors;
 mod metrics;
 
-<<<<<<< HEAD
-use anyhow::Context;
-=======
-use std::time::Duration;
-
->>>>>>> a2e80b99
 use message_processors::GovernanceUpgradesEventProcessor;
 use tokio::sync::watch;
 // re-export via_btc_client types
@@ -14,11 +8,7 @@
 pub use via_btc_client::types::BitcoinNetwork;
 use via_verifier_dal::{Connection, ConnectionPool, Verifier, VerifierDal};
 use via_verifier_types::protocol_version::check_if_supported_sequencer_version;
-<<<<<<< HEAD
-use zksync_config::ViaBtcWatchConfig;
-=======
-use zksync_config::{configs::via_btc_watch::L1_BLOCKS_CHUNK, ActorRole};
->>>>>>> a2e80b99
+use zksync_config::{configs::via_btc_watch::L1_BLOCKS_CHUNK, ViaBtcWatchConfig};
 
 use self::{
     message_processors::{MessageProcessor, MessageProcessorError},
@@ -41,10 +31,6 @@
     last_processed_bitcoin_block: u32,
     pool: ConnectionPool<Verifier>,
     message_processors: Vec<Box<dyn MessageProcessor>>,
-<<<<<<< HEAD
-=======
-    start_l1_block_number: u32,
->>>>>>> a2e80b99
 }
 
 impl VerifierBtcWatch {
@@ -52,27 +38,17 @@
         config: ViaBtcWatchConfig,
         indexer: BitcoinInscriptionIndexer,
         pool: ConnectionPool<Verifier>,
-<<<<<<< HEAD
-=======
-        poll_interval: Duration,
-        start_l1_block_number: u32,
-        actor_role: &ActorRole,
->>>>>>> a2e80b99
         zk_agreement_threshold: f64,
-        restart_indexing: bool,
     ) -> anyhow::Result<Self> {
-<<<<<<< HEAD
-        let mut storage = pool.connection_tagged("via_btc_watch").await?;
-        let state = Self::initialize_state(&indexer, &mut storage, config.btc_blocks_lag).await?;
-=======
-        let indexer =
-            BitcoinInscriptionIndexer::new(rpc_url, network, node_auth, bootstrap_txids).await?;
         let mut storage = pool
             .connection_tagged(VerifierBtcWatch::module_name())
             .await?;
-        let state =
-            Self::initialize_state(&mut storage, start_l1_block_number, restart_indexing).await?;
->>>>>>> a2e80b99
+        let state = Self::initialize_state(
+            &mut storage,
+            config.start_l1_block_number,
+            config.restart_indexing,
+        )
+        .await?;
         tracing::info!("initialized state: {state:?}");
 
         drop(storage);
@@ -89,10 +65,6 @@
             last_processed_bitcoin_block: state.last_processed_bitcoin_block,
             pool,
             message_processors,
-<<<<<<< HEAD
-=======
-            start_l1_block_number,
->>>>>>> a2e80b99
         })
     }
 
@@ -142,20 +114,13 @@
                 }
                 Err(err) => {
                     tracing::error!("Failed to process new blocks: {err}");
-<<<<<<< HEAD
                     self.last_processed_bitcoin_block = Self::initialize_state(
-                        &self.indexer,
                         &mut storage,
-                        self.config.btc_blocks_lag,
+                        self.config.start_l1_block_number,
+                        false,
                     )
                     .await?
                     .last_processed_bitcoin_block;
-=======
-                    self.last_processed_bitcoin_block =
-                        Self::initialize_state(&mut storage, self.start_l1_block_number, false)
-                            .await?
-                            .last_processed_bitcoin_block;
->>>>>>> a2e80b99
                 }
             }
         }
@@ -178,23 +143,13 @@
                 .map_err(|e| MessageProcessorError::Internal(anyhow::anyhow!(e.to_string())))?;
         }
 
-<<<<<<< HEAD
-        let to_block = self
-            .indexer
-            .fetch_block_height()
-            .await
-            .map_err(|e| MessageProcessorError::Internal(anyhow::anyhow!(e.to_string())))?
-            .saturating_sub(self.config.block_confirmations) as u32;
-        if to_block <= self.last_processed_bitcoin_block {
-=======
         let current_l1_block_number =
             self.indexer
                 .fetch_block_height()
                 .await
                 .map_err(|e| MessageProcessorError::Internal(anyhow::anyhow!(e.to_string())))?
-                .saturating_sub(self.confirmations_for_btc_msg) as u32;
+                .saturating_sub(self.config.block_confirmations) as u32;
         if current_l1_block_number <= self.last_processed_bitcoin_block {
->>>>>>> a2e80b99
             return Ok(());
         }
 
