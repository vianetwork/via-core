--- conflicted
+++ resolved
@@ -3,11 +3,7 @@
 
 use std::time::Duration;
 
-<<<<<<< HEAD
-use anyhow::Context;
 use message_processors::GovernanceUpgradesEventProcessor;
-=======
->>>>>>> bbe33f05
 use tokio::sync::watch;
 // re-export via_btc_client types
 pub use via_btc_client::types::BitcoinNetwork;
@@ -16,12 +12,8 @@
     types::{BitcoinTxid, NodeAuth},
 };
 use via_verifier_dal::{Connection, ConnectionPool, Verifier, VerifierDal};
-<<<<<<< HEAD
 use via_verifier_types::protocol_version::check_if_supported_sequencer_version;
-use zksync_config::ActorRole;
-=======
 use zksync_config::{configs::via_btc_watch::L1_BLOCKS_CHUNK, ActorRole};
->>>>>>> bbe33f05
 
 use self::{
     message_processors::{MessageProcessor, MessageProcessorError},
@@ -165,7 +157,6 @@
         &mut self,
         storage: &mut Connection<'_, Verifier>,
     ) -> Result<(), MessageProcessorError> {
-<<<<<<< HEAD
         if let Some(last_protocol_version) = storage
             .via_protocol_versions_dal()
             .latest_protocol_semantic_version()
@@ -176,14 +167,6 @@
                 .map_err(|e| MessageProcessorError::Internal(anyhow::anyhow!(e.to_string())))?;
         }
 
-        let to_block = self
-            .indexer
-            .fetch_block_height()
-            .await
-            .map_err(|e| MessageProcessorError::Internal(anyhow::anyhow!(e.to_string())))?
-            .saturating_sub(self.confirmations_for_btc_msg) as u32;
-        if to_block <= self.last_processed_bitcoin_block {
-=======
         let current_l1_block_number =
             self.indexer
                 .fetch_block_height()
@@ -191,7 +174,6 @@
                 .map_err(|e| MessageProcessorError::Internal(anyhow::anyhow!(e.to_string())))?
                 .saturating_sub(self.confirmations_for_btc_msg) as u32;
         if current_l1_block_number <= self.last_processed_bitcoin_block {
->>>>>>> bbe33f05
             return Ok(());
         }
 
