--- conflicted
+++ resolved
@@ -178,13 +178,8 @@
             .add_btc_client_layer()?
             .add_storage_initialization_layer()?
             .add_btc_sender_layer()?
-<<<<<<< HEAD
-            .add_btc_watcher_layer()?
-            .add_via_celestia_da_client_layer()?
-=======
             .add_verifier_btc_watcher_layer()?
             .add_via_da_client_layer()?
->>>>>>> b4887189
             .add_zkp_verification_layer()?;
 
         if self.is_coordinator {
