--- conflicted
+++ resolved
@@ -160,14 +160,10 @@
             .add_healthcheck_layer()?
             .add_circuit_breaker_checker_layer()?
             .add_pools_layer()?
-<<<<<<< HEAD
-            .add_btc_sender_layer()?;
-        // .add_verifier_btc_watcher_layer()?;
-=======
+            .add_btc_sender_layer()?
             .add_verifier_btc_watcher_layer()?
             .add_via_celestia_da_client_layer()?
             .add_zkp_verification_layer()?;
->>>>>>> c5aa58ea
 
         if self.is_coordinator {
             self = self.add_verifier_coordinator_api_layer()?
