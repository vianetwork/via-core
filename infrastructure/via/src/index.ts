#!/usr/bin/env node

import { program, Command } from 'commander';
import { spawnSync } from 'child_process';
import { serverCommand as server } from './server';
import { command as up } from './up';
import { command as down } from './down';
import { command as completion } from './completion';
import { initCommand } from './init';
import { command as run } from './run';
import { command as docker } from './docker';
import { command as config } from './config';
import { command as clean } from './clean';
import { command as db } from './database';
import * as env from './env';
import { command as transactions } from './transactions';
import { command as bootstrap } from './bootstrap';
import { verifierCommand as verifier } from './verifier';
import { command as celestia } from './celestia';
import { command as btc_explorer } from './btc_explorer';
import { command as token } from './token';
<<<<<<< HEAD
import { command as contract } from './contract';
=======
import { command as test } from './test/test';
>>>>>>> 21794fb7

const COMMANDS = [
    server,
    up,
    down,
    db,
    initCommand,
    run,
    docker,
    config,
    clean,
    env.command,
    transactions,
    bootstrap,
    verifier,
    celestia,
    btc_explorer,
    token,
<<<<<<< HEAD
    contract,
=======
    test,
>>>>>>> 21794fb7
    completion(program as Command)
];

async function main() {
    const cwd = process.cwd();
    const VIA_HOME = process.env.VIA_HOME;

    if (!VIA_HOME) {
        throw new Error('Please set $VIA_HOME to the root of Via repo!');
    } else {
        process.chdir(VIA_HOME);
    }

    env.load();

    program.version('0.1.0').name('via').description('via workflow tools');

    for (const command of COMMANDS) {
        program.addCommand(command);
    }

    // f command is special-cased because it is necessary
    // for it to run from $PWD and not from $VIA_HOME
    program
        .command('f <command...>')
        .allowUnknownOption()
        .action((command: string[]) => {
            process.chdir(cwd);
            const result = spawnSync(command[0], command.slice(1), { stdio: 'inherit' });
            if (result.error) {
                throw result.error;
            }
            process.exitCode = result.status || undefined;
        });

    await program.parseAsync(process.argv);
}

main().catch((err: Error) => {
    console.error('Error:', err.message || err);
    process.exitCode = 1;
});<|MERGE_RESOLUTION|>--- conflicted
+++ resolved
@@ -19,11 +19,8 @@
 import { command as celestia } from './celestia';
 import { command as btc_explorer } from './btc_explorer';
 import { command as token } from './token';
-<<<<<<< HEAD
 import { command as contract } from './contract';
-=======
 import { command as test } from './test/test';
->>>>>>> 21794fb7
 
 const COMMANDS = [
     server,
@@ -42,11 +39,8 @@
     celestia,
     btc_explorer,
     token,
-<<<<<<< HEAD
     contract,
-=======
     test,
->>>>>>> 21794fb7
     completion(program as Command)
 ];
 
