--- conflicted
+++ resolved
@@ -92,12 +92,6 @@
     "core/node/via_fee_model",
     "core/node/via_state_keeper",
     "core/lib/via_da_clients",
-<<<<<<< HEAD
-    "core/lib/via_musig2",
-    "core/lib/via_withdrawal_client",
-    "core/bin/via_verifier",
-    "core/node/via_zk_verifier",
-=======
 
     # VIA Verifier
     "via_verifier/bin/verifier_server",
@@ -106,7 +100,6 @@
     "via_verifier/lib/via_musig2",
     "via_verifier/lib/verifier_dal",
     "via_verifier/node/withdrawal_service",
->>>>>>> 510eb390
 ]
 
 resolver = "2"
@@ -336,11 +329,6 @@
 via_btc_sender = { version = "0.1.0", path = "core/node/via_btc_sender" }
 via_fee_model = { version = "0.1.0", path = "core/node/via_fee_model" }
 via_state_keeper = { version = "0.1.0", path = "core/node/via_state_keeper" }
-<<<<<<< HEAD
-via_musig2 = { version = "0.1.0", path = "core/lib/via_musig2" }
-via-verification = { version = "0.1.0", path = "core/lib/via_verification" }
-via_zk_verifier = { version = "0.1.0", path = "core/node/via_zk_verifier" }
-=======
 
 
 # VIA Verifier
@@ -348,5 +336,4 @@
 via_verification = { version = "0.1.0", path = "via_verifier/lib/via_verification" }
 via_musig2 = { version = "0.1.0", path = "via_verifier/lib/via_musig2" }
 via_verifier_dal = { version = "0.1.0", path = "via_verifier/lib/verifier_dal" }
-via_withdrawal_service = { version = "0.1.0", path = "via_verifier/node/withdrawal_service" }
->>>>>>> 510eb390
+via_withdrawal_service = { version = "0.1.0", path = "via_verifier/node/withdrawal_service" }